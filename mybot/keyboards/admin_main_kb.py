--- conflicted
+++ resolved
@@ -25,11 +25,7 @@
     builder.button(text=vip_text, callback_data="admin_vip")
     builder.button(text=free_text, callback_data="admin_free")
     
-<<<<<<< HEAD
-    # Fila 2: Sistema de gamificación y narrativa
-=======
     # Fila 2: Sistemas de gamificación y narrativa
->>>>>>> 49ef9013
     builder.button(text="🎮 Gamificación", callback_data="admin_manage_content")
     builder.button(text="📖 Narrativa", callback_data="admin_fragments_manage")
     
